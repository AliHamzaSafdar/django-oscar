--- conflicted
+++ resolved
@@ -91,10 +91,7 @@
             price=D('10.00'), partner="Acme", num_in_stock=10)
         stockrecord = product.stockrecords.all()[0]
         self.assertEquals("Another dummy response",
-<<<<<<< HEAD
                           stockrecord.dispatch_date)
-=======
-                          product.stockrecord.dispatch_date)
 
 
 class TestPartnerAddress(TestCase):
@@ -109,7 +106,7 @@
             first_name="Barry",
             last_name="Barrington",
             country=self.country,
-            postcode = "LS1 2HA",
+            postcode="LS1 2HA",
             partner=self.partner)
 
     def test_can_get_primary_address(self):
@@ -120,16 +117,8 @@
             title="Mrs",
             first_name="Jane",
             last_name="Barrington",
-            postcode = "LS1 2HA",
+            postcode="LS1 2HA",
             country=self.country,
             partner=self.partner)
         self.assertRaises(
-            NotImplementedError, getattr, self.partner, 'primary_address')
-
-
-
-
-
-
-
->>>>>>> 032e9302
+            NotImplementedError, getattr, self.partner, 'primary_address')