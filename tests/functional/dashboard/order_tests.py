--- conflicted
+++ resolved
@@ -1,19 +1,14 @@
+import httplib
+
 from django.db.models import get_model
-
 from django.test import TestCase, Client
 from django.core.urlresolvers import reverse
 from django.template import Template, Context
 from django_dynamic_fixture import get, G
 
-<<<<<<< HEAD
-from oscar.test.testcases import ClientTestCase
+from oscar.test.testcases import ClientTestCase, WebTestCase
 from oscar.test.factories import create_order, create_product
-from oscar.apps.order.models import Order, OrderNote
-=======
-from oscar.test.testcases import ClientTestCase, WebTestCase
-from oscar.test.factories import create_order
 from oscar.apps.order.models import Order, OrderNote, ShippingAddress
->>>>>>> 482d8320
 from oscar.core.compat import get_user_model
 
 
@@ -27,15 +22,19 @@
 
     def test_redirects_to_detail_page(self):
         order = create_order()
-<<<<<<< HEAD
-        fields = OrderSearchForm.base_fields.keys()
-        pairs = dict(zip(fields, ['']*len(fields)))
-        pairs['order_number'] = order.number
-        pairs['response_format'] = 'html'
-        url = '%s?%s' % (reverse('dashboard:order-list'),
-                         '&'.join(['%s=%s' % (k,v) for k,v in pairs.items()]))
-        response = self.client.get(url)
-        self.assertIsRedirect(response)
+        page = self.get(reverse('dashboard:order-list'))
+        form = page.forms['search_form']
+        form['order_number'] = order.number
+        response = form.submit()
+        self.assertEqual(httplib.FOUND, response.status_code)
+
+    def test_downloads_to_csv_without_error(self):
+        address = get(ShippingAddress)
+        create_order(shipping_address=address)
+        page = self.get(reverse('dashboard:order-list'))
+        form = page.forms['orders_form']
+        form['selected_order'].checked = True
+        form.submit('download_selected')
 
 
 class PermissionBasedDashboardOrderTests(ClientTestCase):
@@ -119,22 +118,6 @@
                       kwargs={'number': self.order12.number})
         self.assertNoAccess(self.client.get(url))
 
-=======
-        page = self.get(reverse('dashboard:order-list'))
-        form = page.forms['search_form']
-        form['order_number'] = order.number
-        response = form.submit()
-        self.assertEqual(httplib.FOUND, response.status_code)
->>>>>>> 482d8320
-
-    def test_downloads_to_csv_without_error(self):
-        address = get(ShippingAddress)
-        create_order(shipping_address=address)
-        page = self.get(reverse('dashboard:order-list'))
-        form = page.forms['orders_form']
-        form['selected_order'].checked = True
-        form.submit('download_selected')
-
 
 class OrderDetailTests(ClientTestCase):
     is_staff = True
