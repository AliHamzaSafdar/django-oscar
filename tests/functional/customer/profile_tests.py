--- conflicted
+++ resolved
@@ -121,16 +121,10 @@
         line.stockrecord.num_in_stock = 0
         line.stockrecord.save()
 
-<<<<<<< HEAD
         order_history_page = self.app.get(
-            reverse('customer:order-list'), user=self.user)
+            reverse('customer:order', args=[self.order.number]),
+                    user=self.user)
         form = order_history_page.forms['order_form_%d' % self.order.id]
-=======
-        order_history_page = self.app.get(reverse('customer:order',
-                                                  args=[self.order.number]),
-                                          user=self.user)
-        form = order_history_page.forms['line_form_%d' % self.order.id]
->>>>>>> 1e6347a6
         form.submit()
 
         basket = Basket.open.get(owner=self.user)
