--- conflicted
+++ resolved
@@ -7,7 +7,6 @@
 {% load staticfiles %}
 
 <ul class="basket_item">
-<<<<<<< HEAD
     {% if request.basket.num_lines %}
         {% for line in request.basket.all_lines %}
             <li>
@@ -16,7 +15,7 @@
                         <div class="image_container">
                             {% with image=line.product.primary_image %}
                                 {% thumbnail image.original "100x100" upscale=False as thumb %}
-                                <a href="{{ line.product.get_absolute_url }}"><img class="thumbnail" src="{{ thumb.url }}" alt="{{ line.product.get_title }}"></a>
+                                <a href="{{ line.product.get_absolute_url }}"><img class="thumbnail" src="{% static thumb.url %}" alt="{{ line.product.get_title }}"></a>
                                 {% endthumbnail %}
                             {% endwith %}
                         </div>
@@ -25,20 +24,7 @@
                         <h4><a href="{{ line.product.get_absolute_url }}">{{ line.description }}</a></h4>
                     </div>
                     <div class="span1 align-center"><strong>{% trans "Qty" %}</strong> {{ line.quantity }}</div>
-                    <div class="span2 price_color align-right">{{ line.unit_price_excl_tax request.basket.currency }}</div>
-=======
-{% if request.basket.num_lines %}
-    {% for line in request.basket.all_lines %}
-    <li>
-        <div class="row-fluid">
-            <div class="span3">
-                <div class="image_container">
-                {% with image=line.product.primary_image %}
-                    {% thumbnail image.original "100x100" upscale=False as thumb %}
-                    <a href="{{ line.product.get_absolute_url }}"><img class="thumbnail" src="{% static thumb.url %}" alt="{{ line.product.get_title }}"></a>
-                    {% endthumbnail %}
-                {% endwith %}
->>>>>>> 1e6347a6
+                    <div class="span2 price_color align-right">{{ line.unit_price_excl_tax|currency:request.basket.currency }}</div>
                 </div>
             </li>
         {% endfor %}
