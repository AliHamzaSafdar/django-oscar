--- conflicted
+++ resolved
@@ -7,7 +7,6 @@
 
 {% if session.availability.is_available_to_buy %}
     {% basket_form request product as basket_form %}
-<<<<<<< HEAD
     <form action="{% url 'basket:add' %}" method="post" class="form-stacked">
         {% csrf_token %}
         {% include "partials/form_fields.html" with form=basket_form %}
@@ -15,18 +14,7 @@
             <button type="submit" class="btn btn-large btn-primary btn-full" value="{% trans "Add to basket" %}">{% trans "Add to basket" %}</button>
         </div>
     </form>
-=======
-    {% if basket_form.purchase_permitted %}
-        <form action="{% url 'basket:add' %}" method="post" class="form-stacked">
-            {% csrf_token %}
-            {% include "partials/form_fields.html" with form=basket_form %}
-            <button type="submit" class="btn btn-large btn-primary btn-full" value="{% trans "Add to basket" %}">{% trans "Add to basket" %}</button>
-        </form>
-        {% include "catalogue/partials/add_to_wishlist.html" %}
-    {% else %}
-        {{ basket_form.reason }}
-    {% endif %}
->>>>>>> 1e6347a6
+    {% include "catalogue/partials/add_to_wishlist.html" %}
 {% else %}
     {% if has_active_alert %}
         <p>{% trans "You have an active stock alert for this product." %}</p>
