{% extends 'dashboard/layout.html' %}
{% load url from future %}
{% load i18n %}

{% block title %}
    {% trans "Range management" %} | {{ block.super }}
{% endblock %}

{% block breadcrumbs %}
    <ul class="breadcrumb">
        <li>
            <a href="{% url 'dashboard:index' %}">{% trans "Dashboard" %}</a>
            <span class="divider">/</span>
        </li>
        <li class="active">{% trans "Range management" %}</li>
    </ul>
{% endblock %}

{% block header %}
    <div class="page-header">
        <a href="{% url 'dashboard:range-create' %}" class="btn btn-primary btn-large pull-right"><i class="icon-plus"></i> {% trans "Create new range" %}</a>
        <h1>{% trans "Range management" %}</h1>
    </div>
{% endblock header %}

{% block dashboard_content %}

    <table class="table table-striped table-bordered">
        <caption><i class="icon-reorder icon-large"></i> {% trans "Ranges" %}</caption>
        {% if ranges.count %}
            <thead>
                <tr>
                    <th>{% trans "Name" %}</th>
                    <th>{% trans "Num products" %}</th>
                    <th>{% trans "Is public?" %}</th>
                    <th>{% trans "Date created" %}</th>
                    <th></th>
                </tr>
            </thead>
            <tbody>
                {% for range in ranges %}
                    <tr>
<<<<<<< HEAD
                        <td><a href="{% url 'dashboard:range-update' pk=range.id %}">{{ range.name }}</a></td>
                        {% if range.includes_all_products %}
                            <td>All</td>
                        {% else %}
                            <td>{{ range.num_products|default:"-" }}</td>
                        {% endif %}

                        {% if range.is_public %}
                            <td>{% trans "Yes" %}</td>
                        {% else %}
                            <td>{% trans "No" %}</td>
                        {% endif %}
=======
                        <td>
                        {% if range.is_editable %}
                            <a href="{% url 'dashboard:range-update' range.id %}">{{ range.name }}</a>
                        {% else %}
                            {{ range.name }}
                        {% endif %}
                        </td>
                        <td>{{ range.num_products|default:"-" }}</td>
>>>>>>> feff80b9
                        <td>{{ range.date_created }}</td>
                        <td>
                            <div class="btn-toolbar">
                                <div class="btn-group">
                                    <a class="btn dropdown-toggle" data-toggle="dropdown" href="#">
                                        {% trans "Actions" %}
                                        <span class="caret"></span>
                                    </a>
                                    <ul class="dropdown-menu pull-right">
                                        {% if range.is_editable %}
                                            <li><a href="{% url 'dashboard:range-update' pk=range.id %}">{% trans "Edit" %}</a></li>
                                            {% if not range.includes_all_products %}
                                                <li><a href="{% url 'dashboard:range-products' pk=range.id %}">{% trans "Edit products" %}</a></li>
                                            {% endif %}
                                        {% endif %}
                                        {% if range.is_public %}
                                            <li><a href="{{ range.get_absolute_url }}">{% trans "View on site" %}</a></li>
                                        {% endif %}
                                        <li><a href="{% url 'dashboard:range-delete' pk=range.id %}">{% trans "Delete" %}</a></li>
                                    </ul>
                                </div>
                            </div>
                        </td>
                    </tr>
                {% endfor %}
            </tbody>
        {% else %}
            <tr><td>{% trans "No ranges found." %}</td></tr>
        {% endif %}
    </table>
    {% include "partials/pagination.html" %}

{% endblock dashboard_content %}<|MERGE_RESOLUTION|>--- conflicted
+++ resolved
@@ -40,8 +40,13 @@
             <tbody>
                 {% for range in ranges %}
                     <tr>
-<<<<<<< HEAD
-                        <td><a href="{% url 'dashboard:range-update' pk=range.id %}">{{ range.name }}</a></td>
+                        <td>
+                            {% if range.is_editable %}
+                                <a href="{% url 'dashboard:range-update' pk=range.id %}">{{ range.name }}</a>
+                            {% else %}
+                                {{ range.name }}
+                            {% endif %}
+                        </td>
                         {% if range.includes_all_products %}
                             <td>All</td>
                         {% else %}
@@ -53,16 +58,6 @@
                         {% else %}
                             <td>{% trans "No" %}</td>
                         {% endif %}
-=======
-                        <td>
-                        {% if range.is_editable %}
-                            <a href="{% url 'dashboard:range-update' range.id %}">{{ range.name }}</a>
-                        {% else %}
-                            {{ range.name }}
-                        {% endif %}
-                        </td>
-                        <td>{{ range.num_products|default:"-" }}</td>
->>>>>>> feff80b9
                         <td>{{ range.date_created }}</td>
                         <td>
                             <div class="btn-toolbar">
