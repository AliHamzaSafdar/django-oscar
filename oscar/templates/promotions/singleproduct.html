--- conflicted
+++ resolved
@@ -1,65 +1,32 @@
 {% load currency_filters %}
-<<<<<<< HEAD
-=======
+
 {% load basket_tags %}
 
->>>>>>> ac2dec7b
+
 <div class="sub-header">
 	<h2>{{ promotion.name }}</h2>
 </div>
-
-<<<<<<< HEAD
-<div class="row-fluid">
-	<div class="span3">
-		{% with product.images.all.0 as image %}
-	        <div class="image_container">
-	            <a href="{{ product.get_absolute_url }}"><img class="thumbnail" src="{{ image.original.url }}" alt="{{ product.get_title }}"></a>
-		    </div>    
-	    {% endwith %}
-=======
 {% with product=promotion.product %}
 <div class="row-fluid">
 	<div class="span3">
-		<article class="product_pod">
-
-			{% with promotion.product.images.all.0 as image %}
-			<div class="image_container">
-				<a href="{{ product.get_absolute_url }}"><img class="thumbnail" src="{{ image.original.url }}" alt="{{ product.get_title }}"></a>
-			</div>    
-			{% endwith %}
-
-			{% block product_review %}
-			{% with product.reviews.all as reviews %}
-			{% if reviews %}
-			<ul class="review_count">       
-				{% for review in reviews %}
-				<li class="{{ review.score }}">{{ review.score }}</li>
-				{% endfor %}
-			</ul>
+		{% with promotion.product.images.all.0 as image %}
+		<div class="image_container">
+			<a href="{{ product.get_absolute_url }}"><img class="thumbnail" src="{{ image.original.url }}" alt="{{ product.get_title }}"></a>
+		</div>    
+		{% endwith %}
+		<div class="product_price">
+			{% if product.is_group %}
+				<p>From {{ product.min_variant_price_incl_tax|currency }}</p>
 			{% else %}
-			<p class="star">No Rating</p>
+				{% if product.has_stockrecord %} 
+					<h4><span>{{ product.stockrecord.price_incl_tax|currency }}</span></h4>
+					<p class="app-ico avaliability instock">{{ product.stockrecord.availability }}</p>
+				{% else %}
+				<p class="app-ico avaliability outstock">Not available</p>
+				<button class="btn">Notify me</button> 
+				{% endif %}
 			{% endif %}
-			{% endwith %}
-			{% endblock product_review %}
-
-			<h3><a href="{{ product.get_absolute_url }}">{{ product.get_title|truncatewords:5 }}</a></h3>
-
-			<div class="product_price">
-				{% if product.is_group %}
-					<p>From {{ product.min_variant_price_incl_tax|currency }}</p>
-				{% else %}
-					{% if product.has_stockrecord %} 
-						<h4><span>{{ product.stockrecord.price_incl_tax|currency }}</span></h4>
-						<p class="app-ico avaliability instock">{{ product.stockrecord.availability }}</p>
-					{% else %}
-					<p class="app-ico avaliability outstock">Not available</p>
-					<button class="btn">Notify me</button> 
-					{% endif %}
-				{% endif %}
-			</div>
-
-		</article>
->>>>>>> ac2dec7b
+		</div>
 	</div>
 	<div class="span9">
 	    <h3>{{ promotion.product.title }}</h3>
@@ -79,4 +46,5 @@
 		<p>{{ promotion.description }}</p>
 	</div>
 </div>
-{% endwith %}+
+{% endwith %}
