<!DOCTYPE html> 
<html lang="{% block language %}en-gb{% endblock %}">
    <head>
		<title>{% block title %}{{ shop_name }} - {{ shop_tagline }}{% endblock %}</title>
        <meta http-equiv="content-type" content="text/html; charset=UTF-8"/>
        <meta name="created" content='{% now "jS M Y h:i" %}' />
        <meta name="description" content="{% block description %}{% endblock %}" />
        <meta name="keywords" content="{% block keywords %}{% endblock %}" />
        
        <!-- Le HTML5 shim, for IE6-8 support of HTML elements -->
        <!--[if lt IE 9]>
        <script src="http://html5shim.googlecode.com/svn/trunk/html5.js"></script>
        <![endif]-->

        {% block favicon %}
            <link rel="shortcut icon" href="{{ STATIC_URL }}oscar/favicon.ico" />
        {% endblock %}
<<<<<<< HEAD
        <!-- Main styles - will need to be minified -->
        {% block mainstylesheet %}
        <link rel="stylesheet" href="{{ STATIC_URL }}oscar/css/styles.css" />
        {% endblock %}
=======

        {% block mainstylesheet %}
			<link rel="stylesheet" href="{{ STATIC_URL }}oscar/css/styles.css" />
        {% endblock %}
		
>>>>>>> 7ebb1a0e
        {% block extrahead %}{% endblock %}
    </head>
    <body id="{% block body_id %}default{% endblock %}" class="{% block body_class %}default{% endblock %}">
		{% block layout %}{% endblock %}
		{% block 404 %} {% endblock %}

        {% block tracking %}
            {% if google_analytics_id %}
				<script type="text/javascript">
					var _gaq = _gaq || [];
					_gaq.push(['_setAccount', '{{ google_analytics_id }}']);
					_gaq.push(['_trackPageview']);
					{% block extratracking %}{% endblock %}
					(function() {
						var ga = document.createElement('script'); ga.type = 'text/javascript'; ga.async = true;
						ga.src = ('https:' == document.location.protocol ? 'https://ssl' : 'http://www') + '.google-analytics.com/ga.js';
						var s = document.getElementsByTagName('script')[0]; s.parentNode.insertBefore(ga, s);
					})();
				</script>
            {% endif %}
        {% endblock %}

		{% block scripts %}
			<!-- Jquery -->
			<script src="http://ajax.googleapis.com/ajax/libs/jquery/1.7.1/jquery.min.js"></script>
			<script>window.jQuery || document.write('<script src="{{ STATIC_URL }}oscar/js/jquery/jquery-1.7.1.min.js"><\/script>')</script>
			<script src="{{ STATIC_URL }}oscar/js/jquery/jquery.easing.1.3.js" type="text/javascript" charset="utf-8"></script>
			<!-- Bootstrap -->
			<script type="text/javascript" src="{{ STATIC_URL }}oscar/js/bootstrap/bootstrap.min.js"></script>
			<!--[if lt IE 8]>
				<script src="{{ STATIC_URL }}oscar/js/snowcone/snowcone.js"></script>
			<![endif]-->
		{% endblock %}
		
		{# Block for additional scripts #}
		{% block extrascripts %}{% endblock %}

		{# Block for body onload functions #}
        <script type="text/javascript">
			$(function() {
				{% block onbodyload %}{% endblock %}
			});
		</script>

		{# Page meta-data #}
		<!-- Version: {{ version }} -->
    </body>
</html><|MERGE_RESOLUTION|>--- conflicted
+++ resolved
@@ -15,18 +15,11 @@
         {% block favicon %}
             <link rel="shortcut icon" href="{{ STATIC_URL }}oscar/favicon.ico" />
         {% endblock %}
-<<<<<<< HEAD
-        <!-- Main styles - will need to be minified -->
-        {% block mainstylesheet %}
-        <link rel="stylesheet" href="{{ STATIC_URL }}oscar/css/styles.css" />
-        {% endblock %}
-=======
 
         {% block mainstylesheet %}
 			<link rel="stylesheet" href="{{ STATIC_URL }}oscar/css/styles.css" />
         {% endblock %}
 		
->>>>>>> 7ebb1a0e
         {% block extrahead %}{% endblock %}
     </head>
     <body id="{% block body_id %}default{% endblock %}" class="{% block body_class %}default{% endblock %}">
