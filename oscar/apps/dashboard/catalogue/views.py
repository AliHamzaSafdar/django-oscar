--- conflicted
+++ resolved
@@ -51,11 +51,12 @@
         return ctx
 
     def get_queryset_for_user(self, user):
+        queryset = self.model.objects.base_queryset().select_related(
+            'stockrecord__partner').order_by('-date_created')
         if user.is_staff:
-            return self.model._default_manager.all()
-        else:
-            return self.model._default_manager.filter(
-                stockrecord__partner__users__pk=user.pk)
+            return queryset.all()
+        else:
+            return queryset.filter(stockrecord__partner__users__pk=user.pk)
 
     def get_queryset(self):
         """
@@ -64,14 +65,7 @@
         """
         description_ctx = {'upc_filter': '',
                            'title_filter': ''}
-<<<<<<< HEAD
         queryset = self.get_queryset_for_user(self.request.user)
-        queryset = queryset.order_by('-date_created').prefetch_related(
-            'product_class', 'stockrecord__partner')
-=======
-        queryset = self.model.objects.base_queryset().select_related(
-            'stockrecord__partner').order_by('-date_created')
->>>>>>> cc57f743
         self.form = self.form_class(self.request.GET)
         if not self.form.is_valid():
             self.description = self.description_template % description_ctx
@@ -169,45 +163,6 @@
         kwargs['product_class'] = self.product_class
         return kwargs
 
-<<<<<<< HEAD
-    def is_stockrecord_submitted(self):
-        """
-        Check if there's POST data that matches StockRecordForm field names
-        """
-        fields = dict(self.stockrecord_form.base_fields.items() +
-                      self.stockrecord_form.declared_fields.items())
-        for name, field in fields.iteritems():
-            if len(self.request.POST.get(name, '')) > 0:
-                return True
-        return False
-
-    def get_stockrecord_form(self):
-        """
-        Get the the ``StockRecordForm`` prepopulated with POST
-        data if available. If the product in this view has a
-        stock record it will be passed into the form as
-        ``instance``.
-        """
-        form_kwargs = {'product_class': self.product_class, }
-        try:
-            form_kwargs['instance'] = self.object.stockrecord
-        except (AttributeError, StockRecord.DoesNotExist):
-            # either self.object is None, or no stockrecord
-            form_kwargs['instance'] = None
-        if self.request.method == 'POST':
-            form_kwargs['data'] = self.request.POST
-        form = self.stockrecord_form(**form_kwargs)
-        if self.require_user_stockrecord:
-            # only show partners that have current user in their users
-            partners = Partner._default_manager.filter(users__pk=
-                                                       self.request.user.pk)
-            if len(partners) == 0:  # len instead of .count() -> only one query
-                raise ImproperlyConfigured("User can't set a valid stock record. Add her to at least one partner")
-            form.fields['partner'].queryset = partners
-        return form
-
-=======
->>>>>>> cc57f743
     def form_valid(self, form):
         return self.process_all_forms(form)
 
@@ -239,15 +194,8 @@
             category_formset.is_valid(),
             image_formset.is_valid(),
             recommended_formset.is_valid(),
-<<<<<<< HEAD
-            # enforce if self.require_user_stockrecord, skip if not submitted
-            stockrecord_form.is_valid() or
-            (not self.require_user_stockrecord and not self.is_stockrecord_submitted()),
-            ])
-=======
             stockrecord_formset.is_valid(),
         ])
->>>>>>> cc57f743
 
         if is_valid:
             return self.forms_valid(
