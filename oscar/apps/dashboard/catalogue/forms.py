from django import forms
from django.forms.models import inlineformset_factory
from django.db.models import get_model

Product = get_model('catalogue', 'Product')
StockRecord = get_model('partner', 'StockRecord')
ProductAttributeValue = get_model('catalogue', 'ProductAttributeValue')
ProductCategory = get_model('catalogue', 'ProductCategory')
ProductImage = get_model('catalogue', 'ProductImage')


class ProductSearchForm(forms.Form):
    upc = forms.CharField(max_length=16, required=False, label='UPC')
    title = forms.CharField(max_length=255, required=False)


class StockRecordForm(forms.ModelForm):

    class Meta:
        model = StockRecord
        exclude = ('product', 'num_allocated', 'price_currency')


def _attr_text_field(attribute):
    return forms.CharField(label=attribute.name,
                           required=attribute.required)

def _attr_integer_field(attribute):
    return forms.IntegerField(label=attribute.name,
                              required=attribute.required)

def _attr_boolean_field(attribute):
    return forms.BooleanField(label=attribute.name,
                              required=attribute.required)

def _attr_float_field(attribute):
    return forms.FloatField(label=attribute.name,
                            required=attribute.required)

def _attr_date_field(attribute):
    return forms.DateField(label=attribute.name,
                           required=attribute.required,
                           widget=forms.widgets.SelectDateWidget)

def _attr_option_field(attribute):
    return forms.ModelChoiceField(
        label=attribute.name,
        required=attribute.required,
        queryset=attribute.option_group.options.all())

def _attr_multi_option_field(attribute):
    return forms.ModelMultipleChoiceField(
        label=attribute.name,
        required=attribute.required,
        queryset=attribute.option_group.options.all())

def _attr_entity_field(attribute):
    return forms.ModelChoiceField(
        label=attribute.name,
        required=attribute.required,
        queryset=attribute.entity_type.entities.all())

def _attr_numeric_field(attribute):
    return forms.FloatField(label=attribute.name,
                            required=attribute.required)

class ProductForm(forms.ModelForm):

    FIELD_FACTORIES = {
        "text": _attr_text_field,
        "integer": _attr_integer_field,
        "boolean": _attr_boolean_field,
        "float": _attr_float_field,
        "date": _attr_date_field,
        "option": _attr_option_field,
        "multi_option" : _attr_multi_option_field,
        "entity": _attr_entity_field,
        "numeric" : _attr_numeric_field,
    }

    def __init__(self, product_class, *args, **kwargs):
        self.product_class = product_class
        self.set_initial_attribute_values(kwargs)
        super(ProductForm, self).__init__(*args, **kwargs)
        self.add_attribute_fields()

    def set_initial_attribute_values(self, kwargs):
        if kwargs['instance'] is None:
            return
        if 'initial' not in kwargs:
            kwargs['initial'] = {}
        for attribute in self.product_class.attributes.all():
            try:
                value = kwargs['instance'].attribute_values.get(attribute=attribute).value
            except ProductAttributeValue.DoesNotExist:
                pass
            else:
                kwargs['initial']['attr_%s' % attribute.code] = value

<<<<<<< HEAD
    def _attr_text_field(self, attribute):
        return forms.CharField(label=attribute.name,
                               required=attribute.required)

    def _attr_integer_field(self, attribute):
        return forms.IntegerField(label=attribute.name,
                                  required=attribute.required)

    def _attr_boolean_field(self, attribute):
        return forms.BooleanField(label=attribute.name,
                                  required=attribute.required)

    def _attr_float_field(self, attribute):
        return forms.FloatField(label=attribute.name,
                                required=attribute.required)

    def _attr_date_field(self, attribute):
        return forms.DateField(label=attribute.name,
                               required=attribute.required,
                               widget=forms.widgets.DateInput)

    def _attr_option_field(self, attribute):
        return forms.ModelChoiceField(
            label=attribute.name,
            required=attribute.required,
            queryset=attribute.option_group.options.all())

    def _attr_multi_option_field(self, attribute):
        return forms.ModelMultipleChoiceField(
            label=attribute.name,
            required=attribute.required,
            queryset=attribute.option_group.options.all())

    def _attr_entity_field(self, attribute):
        return forms.ModelChoiceField(
            label=attribute.name,
            required=attribute.required,
            queryset=attribute.entity_type.entities.all())

    def _attr_numeric_field(self, attribute):
        return forms.FloatField(label=attribute.name,
                                required=attribute.required)

    FIELD_FACTORIES = {
        "text": _attr_text_field,
        "integer": _attr_integer_field,
        "boolean": _attr_boolean_field,
        "float": _attr_float_field,
        "date": _attr_date_field,
        "option": _attr_option_field,
        "multi_option" : _attr_multi_option_field,
        "entity": _attr_entity_field,
        "numeric" : _attr_numeric_field,
    }
=======
>>>>>>> 51bcc414

    def add_attribute_fields(self):
        for attribute in self.product_class.attributes.all():
            self.fields['attr_%s' % attribute.code] = \
                    self.get_attribute_field(attribute)

    def get_attribute_field(self, attribute):
        return self.FIELD_FACTORIES[attribute.type](attribute)

    class Meta:
        model = Product
        exclude = ('slug', 'status', 'score', 'product_class',
                   'recommended_products', 'related_products',
                   'product_options', 'attributes', 'categories')

    def save(self):
        object = super(ProductForm, self).save(False)
        object.product_class = self.product_class
        for attribute in self.product_class.attributes.all():
            value = self.cleaned_data['attr_%s' % attribute.code]
            setattr(object.attr, attribute.code, value)
        if not object.upc:
            object.upc = None
        object.save()
        return object

    def save_attributes(self, object):
        for attribute in self.product_class.attributes.all():
            value = self.cleaned_data['attr_%s' % attribute.code]
            attribute.save_value(object, value)


class StockAlertSearchForm(forms.Form):
    status = forms.CharField(label='Status')


class ProductCategoryForm(forms.ModelForm):

    class Meta:
        model = ProductCategory


ProductCategoryFormSet = inlineformset_factory(Product, ProductCategory,
                                               form=ProductCategoryForm,
                                               fields=('category',), extra=1)


class ProductImageForm(forms.ModelForm):
    class Meta:
        model = ProductImage
        exclude = ('display_order',)

    def save(self, *args, **kwargs):
        # We infer the display order of the image based on the order of the image fields
        # within the formset.
        kwargs['commit'] = False
        obj = super(ProductImageForm, self).save(*args, **kwargs)
        obj.display_order = self.get_display_order()
        obj.save()
        return obj

    def get_display_order(self):
        return self.prefix.split('-').pop()



ProductImageFormSet = inlineformset_factory(Product, ProductImage,
                                            form=ProductImageForm,
                                            extra=2)<|MERGE_RESOLUTION|>--- conflicted
+++ resolved
@@ -40,7 +40,7 @@
 def _attr_date_field(attribute):
     return forms.DateField(label=attribute.name,
                            required=attribute.required,
-                           widget=forms.widgets.SelectDateWidget)
+                           widget=forms.widgets.DateInput)
 
 def _attr_option_field(attribute):
     return forms.ModelChoiceField(
@@ -96,64 +96,6 @@
                 pass
             else:
                 kwargs['initial']['attr_%s' % attribute.code] = value
-
-<<<<<<< HEAD
-    def _attr_text_field(self, attribute):
-        return forms.CharField(label=attribute.name,
-                               required=attribute.required)
-
-    def _attr_integer_field(self, attribute):
-        return forms.IntegerField(label=attribute.name,
-                                  required=attribute.required)
-
-    def _attr_boolean_field(self, attribute):
-        return forms.BooleanField(label=attribute.name,
-                                  required=attribute.required)
-
-    def _attr_float_field(self, attribute):
-        return forms.FloatField(label=attribute.name,
-                                required=attribute.required)
-
-    def _attr_date_field(self, attribute):
-        return forms.DateField(label=attribute.name,
-                               required=attribute.required,
-                               widget=forms.widgets.DateInput)
-
-    def _attr_option_field(self, attribute):
-        return forms.ModelChoiceField(
-            label=attribute.name,
-            required=attribute.required,
-            queryset=attribute.option_group.options.all())
-
-    def _attr_multi_option_field(self, attribute):
-        return forms.ModelMultipleChoiceField(
-            label=attribute.name,
-            required=attribute.required,
-            queryset=attribute.option_group.options.all())
-
-    def _attr_entity_field(self, attribute):
-        return forms.ModelChoiceField(
-            label=attribute.name,
-            required=attribute.required,
-            queryset=attribute.entity_type.entities.all())
-
-    def _attr_numeric_field(self, attribute):
-        return forms.FloatField(label=attribute.name,
-                                required=attribute.required)
-
-    FIELD_FACTORIES = {
-        "text": _attr_text_field,
-        "integer": _attr_integer_field,
-        "boolean": _attr_boolean_field,
-        "float": _attr_float_field,
-        "date": _attr_date_field,
-        "option": _attr_option_field,
-        "multi_option" : _attr_multi_option_field,
-        "entity": _attr_entity_field,
-        "numeric" : _attr_numeric_field,
-    }
-=======
->>>>>>> 51bcc414
 
     def add_attribute_fields(self):
         for attribute in self.product_class.attributes.all():
