--- conflicted
+++ resolved
@@ -1,19 +1,7 @@
 from django.conf.urls.defaults import patterns, url
 from oscar.apps.basket.views import BasketView, SavedBasketView
 
-<<<<<<< HEAD
 urlpatterns = patterns('',
     url(r'saved/$', SavedBasketView.as_view(), name='oscar-basket-saved'),                       
     url(r'^$', BasketView.as_view(), name='oscar-basket'),
-)
-=======
-from oscar.core.decorators import class_based_view
-from oscar.core.loading import import_module
-import_module('basket.views', ['BasketView', 'LineView', 'SavedLineView'], locals())
-
-urlpatterns = patterns('oscar.basket.views',
-    url(r'^line/(?P<line_reference>[\w-]+)/$', LineView.as_view(), name='oscar-basket-line'),
-    url(r'^saved-line/(?P<line_reference>[\w-]+)/$', SavedLineView.as_view(), name='oscar-saved-basket-line'),
-    url(r'^$', BasketView.as_view(), name='oscar-basket'),
-)
->>>>>>> b2b46fee
+)