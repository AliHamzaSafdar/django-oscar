from django.db import models
from django.conf import settings
from django.utils.translation import ugettext as _
from django.core.urlresolvers import reverse
from django.core.exceptions import ValidationError
from django.contrib.contenttypes.models import ContentType
from django.contrib.contenttypes import generic

from oscar.forms.fields import ExtendedURLField

# Settings-controlled stuff
BANNER_FOLDER = settings.OSCAR_BANNER_FOLDER
POD_FOLDER = settings.OSCAR_POD_FOLDER

# Different model types for each type of promotion


class Promotion(models.Model):
    
    class Meta:
        abstract = True
    
    def template_name(self):
        pass
    
    def template_context(self):
        return {}


class Banner(Promotion):
    
    name = models.CharField(_("Name"), max_length=128)
    link_url = ExtendedURLField(blank=True, null=True, help_text="""This is 
        where this promotion links to""")
    image = models.ImageField(upload_to=BANNER_FOLDER, blank=True, null=True)
    date_created = models.DateTimeField(auto_now_add=True)
    

class Pod(Promotion):
    
    name = models.CharField(_("Name"), max_length=128)
    link_url = ExtendedURLField(blank=True, null=True, help_text="""This is 
        where this promotion links to""")
    image = models.ImageField(upload_to=BANNER_FOLDER, blank=True, null=True)
    date_created = models.DateTimeField(auto_now_add=True)


class AbstractProductList(models.Model):
    """
    Abstract superclass for promotions which are essentially a list
    of products.
    """
    
    name = models.CharField(_("Title"), max_length=255)
    description = models.TextField(null=True, blank=True)
    link_url = ExtendedURLField(blank=True, null=True)
    date_created = models.DateTimeField(auto_now_add=True)
    
    class Meta:
        abstract = True
        
 
class HandPickedProductList(AbstractProductList):
    
    products = models.ManyToManyField('product.Item', through='OrderedProduct', blank=True, null=True)


class OrderedProduct(models.Model):
    
    list = models.ForeignKey('promotions.ProductList')
    product = models.ForeignKey('product.Item')
    display_order = models.PositiveIntegerField()
    
    class Meta:
        ordering = ('display_order',)
        
        
class AutomaticProductList(AbstractProductList):
    
    BESTSELLING, RECENTLY_ADDED = ('Bestselling', 'RecentlyAdded')
    METHOD_CHOICES = (
        (BESTSELLING, _("Bestselling products")),
        (RECENTLY_ADDED, _("Recently added products")),
    )
    method = models.CharField(max_length=128, choices=METHOD_CHOICES)
    num_products = models.PositiveSmallIntegerField(default=4)  


class TabbedBlock(models.Model):

    tabs = models.ManyToManyField('promotions.ProductList', null=True, blank=True)
    date_created = models.DateTimeField(auto_now_add=True)
    
    
# Linking models

BANNER, LEFT_POD, RIGHT_POD = ('Banner', 'Left pod', 'Right pod')
POSITION_CHOICES = (
    (BANNER, _("Banner")),
    (LEFT_POD, _("Pod on left-hand side of page")),
    (RIGHT_POD, _("Pod on right-hand side of page")),
)


class LinkedPromotion(models.Model):
    
    # We use generic foreign key to link to a promotion model
    content_object = generic.GenericForeignKey('content_type', 'object_id')
    object_id = models.PositiveIntegerField()
    
    position = models.CharField(_("Position"), max_length=100, help_text="Position on page", choices=POSITION_CHOICES)
    display_order = models.PositiveIntegerField(default=0)
    clicks = models.PositiveIntegerField(default=0)
    date_created = models.DateTimeField(auto_now_add=True)

    class Meta:
        abstract = True
        ordering = ['-clicks']

    def record_click(self):
        self.clicks += 1
        self.save()


class PagePromotion(LinkedPromotion):
    """
    A promotion embedded on a particular page.
    """
    page_url = ExtendedURLField(max_length=128, db_index=True)

    def __unicode__(self):
        return u"%s on %s" % (self.promotion, self.page_url)
    
    def get_link(self):
        return reverse('oscar-page-promotion-click', kwargs={'page_promotion_id': self.id})
        
    
class KeywordPromotion(LinkedPromotion):
    """
    A promotion linked to a specific keyword.

    This can be used on a search results page to show promotions
    linked to a particular keyword.
    """

    keyword = models.CharField(_("Keyword"), max_length=200)

    def get_link(self):
        return reverse('oscar-keyword-promotion-click', kwargs={'keyword_promotion_id': self.id})




class AbstractPagePromotion(LinkedPromotion):
    """
    A promotion embedded on a particular page.
    """
    page_url = ExtendedURLField(max_length=128, db_index=True)

    def __unicode__(self):
        return u"%s on %s" % (self.promotion, self.page_url)
    
    def get_link(self):
        return reverse('oscar-page-promotion-click', kwargs={'page_promotion_id': self.id})


class AbstractKeywordPromotion(LinkedPromotion):
    """
    A promotion linked to a specific keyword.

    This can be used on a search results page to show promotions
    linked to a particular keyword.
    """

    keyword = models.CharField(_("Keyword"), max_length=200)

    def get_link(self):
        return reverse('oscar-keyword-promotion-click', kwargs={'keyword_promotion_id': self.id})





class AbstractPromotion(models.Model):
    """
    A promotion model.

    This is effectively a link for directing users to different parts of the site.
    It can have two images associated with it.

    """
    name = models.CharField(_("Name"), max_length=128)
    link_url = ExtendedURLField(blank=True, null=True, help_text="""This is 
        where this promotion links to""")

    pod_image = models.ImageField(upload_to=POD_FOLDER, blank=True, null=True)

    

    _proxy_link_url = None
    
    image_html_template = '<img src="%s" alt="%s" />'
    link_html = '<a href="%s">%s</a>'

    class Meta:
        abstract = True
        ordering = ['date_created']
        get_latest_by = "date_created"
        
    def __unicode__(self):
        if not self.link_url:
            return self.name
        return "%s (%s)" % (self.name, self.link_url)   
        
    def clean(self):
        if not self.banner_image and not self.pod_image:
            raise ValidationError("A promotion must have one of a banner image, pod image or raw HTML")    
        
    def set_proxy_link(self, url):
        self._proxy_link_url = url    
        
    @property    
    def has_link(self):
        return self.link_url != None    

    def get_banner_html(self):
        return self._get_html('banner_image')

    def get_pod_html(self):
        return self._get_html('pod_image')

    def _get_html(self, image_field):
        u"""
        Returns the appropriate HTML for an image field
        """
        try:
            image = getattr(self, image_field)
            image_html = self.image_html_template % (image.url, self.name)
            if self.link_url and self._proxy_link_url:
                return self.link_html % (self._proxy_link_url, image_html)
            return image_html
        except AttributeError:
            return ''


<<<<<<< HEAD
=======
class LinkedPromotion(models.Model):

    promotion = models.ForeignKey('promotions.Promotion')
    position = models.CharField(_("Position"), max_length=100, help_text="Position on page", choices=POSITION_CHOICES)
    display_order = models.PositiveIntegerField(default=0)
    clicks = models.PositiveIntegerField(default=0)
    date_created = models.DateTimeField(auto_now_add=True)

    class Meta:
        abstract = True
        ordering = ['-clicks']

    def record_click(self):
        self.clicks += 1
        self.save()


class AbstractPagePromotion(LinkedPromotion):
    u"""
    A promotion embedded on a particular page.
    """
    page_url = ExtendedURLField(max_length=128, db_index=True)

    class Meta:
        abstract = True

    def __unicode__(self):
        return u"%s on %s" % (self.promotion, self.page_url)
    
    def get_link(self):
        return reverse('promotions:page-click', kwargs={'page_promotion_id': self.id})
        
    
class AbstractKeywordPromotion(LinkedPromotion):
    u"""
    A promotion linked to a specific keyword.
>>>>>>> 3180ea06




<<<<<<< HEAD
=======
    def get_link(self):
        return reverse('promotions:keyword-click', kwargs={'keyword_promotion_id': self.id})
>>>>>>> 3180ea06
    
    
class AbstractMerchandisingBlock(models.Model):
    
    title = models.CharField(_("Title"), max_length=255)
    description = models.TextField(null=True, blank=True)
    type = models.CharField(_("Type"), max_length=100)
    products = models.ManyToManyField('product.Item', through='MerchandisingBlockProduct', blank=True, null=True)
    link_url = ExtendedURLField(max_length=128, blank=True, null=True)
    date_created = models.DateTimeField(auto_now_add=True)
    
    class Meta:
        abstract = True
        
    def __unicode__(self):
        return self.title    
        
    def template_context(self, *args, **kwargs):
        """
        Returns dynamically generated HTML that isn't product related.
        
        This can be used for novel forms of block.
        """
        method = 'template_context_%s' % self.type.lower()
        if hasattr(self, method):
            return getattr(self, method)(*args, **kwargs)
        return {}
    
    def template_context_tabbedblock(self, *args, **kwargs):
        # Split into groups
        groups = {}
        match = 0
        counter = 0
        for blockproduct in MerchandisingBlockProduct.objects.filter(block=self):
            if blockproduct.group not in groups:
                groups[blockproduct.group] = {'name': blockproduct.group,
                                              'products': []}
                if match and blockproduct.group == match:
                    groups[blockproduct.group]['is_visible'] = True
                elif not match and counter == 0:
                    groups[blockproduct.group]['is_visible'] = True
                else:
                    groups[blockproduct.group]['is_visible'] = False
            groups[blockproduct.group]['products'].append(blockproduct.product)
            counter += 1
        return {'groups': groups.values()}  
        
    @property
    def num_products(self):
        return self.products.all().count()
    
    @property
    def template_file(self):
        return 'promotions/block_%s.html' % self.type.lower()
    
    
class MerchandisingBlockProduct(models.Model):
    
    block = models.ForeignKey('promotions.MerchandisingBlock')
    product = models.ForeignKey('product.Item')
    group = models.CharField(_("Product group/tab"), max_length=128, blank=True, null=True)
    
    def __unicode__(self):
        return u"%s - %s (%s)" % (self.block, self.product, self.group)
    
    class Meta:
        ordering = ('group',)
<|MERGE_RESOLUTION|>--- conflicted
+++ resolved
@@ -242,57 +242,6 @@
         except AttributeError:
             return ''
 
-
-<<<<<<< HEAD
-=======
-class LinkedPromotion(models.Model):
-
-    promotion = models.ForeignKey('promotions.Promotion')
-    position = models.CharField(_("Position"), max_length=100, help_text="Position on page", choices=POSITION_CHOICES)
-    display_order = models.PositiveIntegerField(default=0)
-    clicks = models.PositiveIntegerField(default=0)
-    date_created = models.DateTimeField(auto_now_add=True)
-
-    class Meta:
-        abstract = True
-        ordering = ['-clicks']
-
-    def record_click(self):
-        self.clicks += 1
-        self.save()
-
-
-class AbstractPagePromotion(LinkedPromotion):
-    u"""
-    A promotion embedded on a particular page.
-    """
-    page_url = ExtendedURLField(max_length=128, db_index=True)
-
-    class Meta:
-        abstract = True
-
-    def __unicode__(self):
-        return u"%s on %s" % (self.promotion, self.page_url)
-    
-    def get_link(self):
-        return reverse('promotions:page-click', kwargs={'page_promotion_id': self.id})
-        
-    
-class AbstractKeywordPromotion(LinkedPromotion):
-    u"""
-    A promotion linked to a specific keyword.
->>>>>>> 3180ea06
-
-
-
-
-<<<<<<< HEAD
-=======
-    def get_link(self):
-        return reverse('promotions:keyword-click', kwargs={'keyword_promotion_id': self.id})
->>>>>>> 3180ea06
-    
-    
 class AbstractMerchandisingBlock(models.Model):
     
     title = models.CharField(_("Title"), max_length=255)
